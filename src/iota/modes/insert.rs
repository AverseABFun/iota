use keyboard::Key;
use keymap::{KeyMap, KeyMapState, CommandInfo};
use command::{BuilderEvent, BuilderArgs };
use textobject::{ Offset, Kind, Anchor };
use buffer::Mark;

use super::{ModeType, Mode};


/// `InsertMode` mimics Vi's Insert mode.
pub struct InsertMode {
    keymap: KeyMap,
}

impl InsertMode {

    /// Create a new instance of `InsertMode`
    pub fn new() -> InsertMode {
        InsertMode {
            keymap: InsertMode::key_defaults(),
        }
    }

    /// Creates a `KeyMap` with default `InsertMode` key bindings
    fn key_defaults() -> KeyMap {
        let mut keymap = KeyMap::new();

        keymap.bind_key(
            Key::Esc,
            CommandInfo {
                command_name: String::from("editor::set_mode"),
                args: Some(BuilderArgs::new().with_mode(ModeType::Normal))
            }
        );
        // Cursor movement
        keymap.bind_key(
            Key::Up,
            CommandInfo {
                command_name: String::from("buffer::move_cursor"),
                args: Some(BuilderArgs::new().with_kind(Kind::Line(Anchor::Same))
                                             .with_offset(Offset::Backward(1, Mark::Cursor(0))))
            }
        );
        keymap.bind_key(
            Key::Down,
            CommandInfo {
                command_name: String::from("buffer::move_cursor"),
                args: Some(BuilderArgs::new().with_kind(Kind::Line(Anchor::Same))
                                             .with_offset(Offset::Forward(1, Mark::Cursor(0))))
            }
        );
        keymap.bind_key(
            Key::Left,
            CommandInfo {
                command_name: String::from("buffer::move_cursor"),
                args: Some(BuilderArgs::new().with_kind(Kind::Char)
                                             .with_offset(Offset::Backward(1, Mark::Cursor(0))))
            }
        );
        keymap.bind_key(
            Key::Right,
            CommandInfo {
                command_name: String::from("buffer::move_cursor"),
                args: Some(BuilderArgs::new().with_kind(Kind::Char)
                                             .with_offset(Offset::Forward(1, Mark::Cursor(0))))
            }
        );
        keymap.bind_key(
            Key::Tab,
            CommandInfo {
                command_name: String::from("buffer::insert_tab"),
                args: None,
            }
        );
        keymap.bind_key(
            Key::Enter,
            CommandInfo {
                command_name: String::from("buffer::insert_char"),
                args: Some(BuilderArgs::new().with_char_arg('\n')),
            }
        );
        keymap.bind_key(
            Key::Backspace,
            CommandInfo {
<<<<<<< HEAD
                command_name: String::from("buffer::delete"),
=======
                command_name: String::from("buffer::delete_char"),
>>>>>>> 26b7e29b
                args: Some(BuilderArgs::new().with_kind(Kind::Char)
                                             .with_offset(Offset::Backward(1, Mark::Cursor(0))))
            }
        );
        keymap.bind_key(
            Key::Delete,
            CommandInfo {
<<<<<<< HEAD
                command_name: String::from("buffer::delete"),
=======
                command_name: String::from("buffer::delete_char"),
>>>>>>> 26b7e29b
                args: Some(BuilderArgs::new().with_kind(Kind::Char)
                                             .with_offset(Offset::Forward(1, Mark::Cursor(0))))
            }
        );


        keymap
    }

}

impl Mode for InsertMode {
    fn handle_key_event(&mut self, key: Key) -> BuilderEvent {
        if let Key::Char(c) = key {
            let builder_args = BuilderArgs::new().with_char_arg(c);
            let command_info = CommandInfo {
                command_name: String::from("buffer::insert_char"),
                args: Some(builder_args),
            };
            BuilderEvent::Complete(command_info)
        } else if let KeyMapState::Match(c) = self.keymap.check_key(key) {
            BuilderEvent::Complete(c)
        } else {
            BuilderEvent::Incomplete
        }
    }
}<|MERGE_RESOLUTION|>--- conflicted
+++ resolved
@@ -82,11 +82,7 @@
         keymap.bind_key(
             Key::Backspace,
             CommandInfo {
-<<<<<<< HEAD
-                command_name: String::from("buffer::delete"),
-=======
                 command_name: String::from("buffer::delete_char"),
->>>>>>> 26b7e29b
                 args: Some(BuilderArgs::new().with_kind(Kind::Char)
                                              .with_offset(Offset::Backward(1, Mark::Cursor(0))))
             }
@@ -94,11 +90,7 @@
         keymap.bind_key(
             Key::Delete,
             CommandInfo {
-<<<<<<< HEAD
-                command_name: String::from("buffer::delete"),
-=======
                 command_name: String::from("buffer::delete_char"),
->>>>>>> 26b7e29b
                 args: Some(BuilderArgs::new().with_kind(Kind::Char)
                                              .with_offset(Offset::Forward(1, Mark::Cursor(0))))
             }
