//FIXME: Check unicode support
<<<<<<< HEAD
// stdlib dependencies
use std::cmp;
=======

use log::{Log, Change, LogEntry};

use gapbuffer::GapBuffer;

use std::{ cmp, char };
use std::char::UnicodeChar;
>>>>>>> 05d10d5d
use std::collections::HashMap;
use std::io::{File, Reader, BufferedReader};

// external dependencies
use gapbuffer::GapBuffer;

// local dependencies
use log::{Log, Change, LogEntry};


#[derive(Copy, PartialEq, Eq, Hash, Show)]
pub enum Mark {
    Cursor(uint),           //For keeping track of cursors.
    DisplayMark(uint),      //For using in determining some display of characters.
}

#[derive(Copy, PartialEq, Eq, Show)]
pub enum WordEdgeMatch {
    Alphabet,
    Whitespace,
}

#[derive(Copy, PartialEq, Eq, Show)]
pub enum Direction {
    Up(uint), Down(uint), Left(uint), Right(uint),
    LeftWord(uint, WordEdgeMatch), RightWord(uint, WordEdgeMatch),
    LineStart, LineEnd,
}

pub struct Buffer {
    /// Current buffers text
    text: GapBuffer<u8>,

    /// Table of marked indices in the text
    /// KEY: mark id => VALUE : (absolute index, line index)
    marks: HashMap<Mark, (uint, uint)>,

    /// Transaction history (used for undo/redo)
    pub log: Log,

    /// Location on disk where the current buffer should be written
    pub file_path: Option<Path>,
}

impl Buffer {

    /// Constructor for empty buffer.
    pub fn new() -> Buffer {
        Buffer {
            file_path: None,
            text: GapBuffer::new(),
            marks: HashMap::new(),
            log: Log::new(),
        }
    }

    /// Constructor for buffer from reader.
    pub fn new_from_reader<R: Reader>(reader: R) -> Buffer {
        let mut buff = Buffer::new();
        if let Ok(contents) = BufferedReader::new(reader).read_to_string() {
            buff.text.extend(contents.bytes());
        }
        buff
    }

    /// Constructor for buffer from file.
    pub fn new_from_file(path: Path) -> Buffer {
        if let Ok(file) = File::open(&path) {
            let mut buff = Buffer::new_from_reader(file);
            buff.file_path = Some(path);
            buff
        } else { Buffer::new() }
    }

    /// Length of the text stored in this buffer.
    pub fn len(&self) -> uint {
        self.text.len() + 1
    }

    /// The x,y coordinates of a mark within the file. None if not a valid mark.
    pub fn get_mark_coords(&self, mark: Mark) -> Option<(uint, uint)> {
        if let Some(idx) = self.get_mark_idx(mark) {
            if let Some(line) = get_line(idx, &self.text) {
                Some((idx - line, range(0, idx).filter(|i| -> bool { self.text[*i] == b'\n' })
                                               .count()))
            } else { None }
        } else { None }
    }

    /// The absolute index of a mark within the file. None if not a valid mark.
    pub fn get_mark_idx(&self, mark: Mark) -> Option<uint> {
        if let Some(&(idx, _)) = self.marks.get(&mark) {
            if idx < self.len() {
                Some(idx)
            } else { None }
        } else { None }
    }

    /// Creates an iterator on the text by lines.
    pub fn lines(&self) -> Lines {
        Lines {
            buffer: self.text[],
            tail: 0,
            head: self.len()
        }
    }

    /// Creates an iterator on the text by lines that begins at the specified mark.
    pub fn lines_from(&self, mark: Mark) -> Option<Lines> {
        if let Some(&(idx, _)) = self.marks.get(&mark) {
            if idx < self.len() {
                Some(Lines {
                    buffer: self.text[idx..],
                    tail: 0,
                    head: self.len() - idx,
                })
            } else { None }
        } else { None }
    }

    /// Returns the status text for this buffer.
    pub fn status_text(&self) -> String {
        match self.file_path {
            Some(ref path)  =>  format!("{} ", path.display()),
            None            =>  format!("untitled "),
        }
    }

    /// Sets the mark to a given absolute index. Adds a new mark or overwrites an existing mark.
    pub fn set_mark(&mut self, mark: Mark, idx: uint) {
        if let Some(line) = get_line(idx, &self.text) {
            if let Some(tuple) = self.marks.get_mut(&mark) {
                *tuple = (idx, idx - line);
                return;
            }
            self.marks.insert(mark, (idx, idx - line));
        }
    }

    /// Shift a mark relative to its position according to the direction given.
    pub fn shift_mark(&mut self, mark: Mark, direction: Direction) {
        let last = self.len() - 1;
        let text = &self.text;
        if let Some(tuple) = self.marks.get_mut(&mark) {
            let (idx, line_idx) = *tuple;
            if let (Some(line), Some(line_end)) = (get_line(idx, text), get_line_end(idx, text)) {
                *tuple = match direction {
                    //For every relative motion of a mark, should return this tuple:
                    //  value 0:    the absolute index of the mark in the file
                    //  value 1:    the index of the mark in its line (unchanged by direct verticle
                    //              traversals)
                    Direction::Left(n)      =>  {
                        if idx >= n { (idx - n, idx - n - get_line(idx - n, text).unwrap()) }
                        else { (0, 0) }
                    }
                    Direction::Right(n)     =>  {
                        if idx + n < last { (idx + n, idx + n - get_line(idx + n, text).unwrap()) }
                        else { (last, last - get_line(last, text).unwrap()) }
                    }
                    Direction::Up(n)        =>  {
                        let nlines = range(0, idx).rev().filter(|i| text[*i] == b'\n')
                                                        .take(n + 1)
                                                        .collect::<Vec<uint>>();
                        if n == nlines.len() { (cmp::min(line_idx, nlines[0]), line_idx) }
                        else if n > nlines.len() { (0, 0) }
                        else { (cmp::min(line_idx + nlines[n] + 1, nlines[n-1]), line_idx) }
                    }
                    Direction::Down(n)      =>  {
                        let nlines = range(idx, text.len()).filter(|i| text[*i] == b'\n')
                                                           .take(n + 1)
                                                           .collect::<Vec<uint>>();
                        if n > nlines.len() { (last, last - get_line(last, text).unwrap())
                        } else if n == nlines.len() {
                            (cmp::min(line_idx + nlines[n-1] + 1, last), line_idx)
                        } else { (cmp::min(line_idx + nlines[n-1] + 1, nlines[n]), line_idx) }
                    }
                    Direction::RightWord(n_words, edger)     =>  {
                        if let Some(new_idx) = get_words(idx, n_words, edger, text) {
                            if new_idx < last { (new_idx, new_idx - get_line(new_idx, text).unwrap()) }
                            else { (last, last - get_line(last, text).unwrap()) }
                        } else { (last, last - get_line(last, text).unwrap()) }
                    }
                    Direction::LeftWord(n_words, edger)     =>  {
                        if let Some(new_idx) = get_words_rev(idx, n_words, edger, text) {
                            if new_idx > 0 { (new_idx, new_idx - get_line(new_idx, text).unwrap()) }
                            else { (0, 0) }
                        } else { (0, 0) }
                    }
                    Direction::LineStart    =>  { (line, 0) }
                    Direction::LineEnd      =>  { (line_end, line_end - line) }
                }
            }
        }
    }

<<<<<<< HEAD
    /// Remove the char at the mark.
    pub fn remove_char(&mut self, mark: Mark) -> Option<u8> {
=======
    ///Remove the chars at the mark.
    pub fn remove_chars(&mut self, mark: Mark, direction: Direction) -> Option<Vec<u8>> {
        let text = &mut self.text;
>>>>>>> 05d10d5d
        if let Some(&(idx, _)) = self.marks.get(&mark) {
            let range = match direction {
                Direction::Left(n) => range(cmp::max(0, idx - n), idx),
                Direction::Right(n) => range(idx, cmp::min(idx + n, text.len())),
                Direction::RightWord(n_words, edger) => {
                    range(idx, get_words(idx, n_words, edger, text).unwrap_or(text.len()))
                }
                Direction::LeftWord(n_words, edger) => {
                    range(get_words_rev(idx, n_words, edger, text).unwrap_or(0), idx)
                }
                _ => unimplemented!()
            };
            let mut transaction = self.log.start(idx);
            let mut vec = range
                .rev()
                .filter_map(|idx| text.remove(idx).map(|ch| (idx, ch)))
                .inspect(|&(idx, ch)| transaction.log(Change::Remove(idx, ch), idx))
                .map(|(_, ch)| ch)
                .collect::<Vec<u8>>();
            vec.reverse();
            Some(vec)
        } else { None }
    }

    /// Insert a char at the mark.
    pub fn insert_char(&mut self, mark: Mark, ch: u8) {
        if let Some(&(idx, _)) = self.marks.get(&mark) {
            self.text.insert(idx, ch);
            let mut transaction = self.log.start(idx);
            transaction.log(Change::Insert(idx, ch), idx);
        }
    }

    /// Redo most recently undone action.
    pub fn redo(&mut self) -> Option<&LogEntry> {
        if let Some(transaction) = self.log.redo() {
            commit(transaction, &mut self.text);
            Some(transaction)
        } else { None }
    }

    /// Undo most recently performed action.
    pub fn undo(&mut self) -> Option<&LogEntry> {
        if let Some(transaction) = self.log.undo() {
            commit(transaction, &mut self.text);
            Some(transaction)
        } else { None }
    }

}

<<<<<<< HEAD
/// Returns the index of the first character of the line the mark is in.
/// Newline prior to mark (EXCLUSIVE) + 1.
/// None if mark is outside of the len of text.
=======
fn is_alphanumeric_or_(c: char) -> bool {
    c.is_alphanumeric() || c == '_'
}

impl WordEdgeMatch {
    /// If c1 -> c2 is the start of a word.
    /// If end of word matching is wanted then pass the chars in reversed.
    fn is_word_edge(&self, c1: &u8, c2: &u8) -> bool {
        match (self, char::from_u32(*c1 as u32).unwrap(), char::from_u32(*c2 as u32).unwrap()) {
            (_, '\n', '\n') => true, // Blank lines are always counted as a word
            (&WordEdgeMatch::Whitespace, c1, c2) => c1.is_whitespace() && !c2.is_whitespace(),
            (&WordEdgeMatch::Alphabet, c1, c2) if c1.is_whitespace() => !c2.is_whitespace(),
            (&WordEdgeMatch::Alphabet, c1, c2) if is_alphanumeric_or_(c1) => !is_alphanumeric_or_(c2) && !c2.is_whitespace(),
            (&WordEdgeMatch::Alphabet, c1, c2) if !is_alphanumeric_or_(c1) => is_alphanumeric_or_(c2) && !c2.is_whitespace(),
            (&WordEdgeMatch::Alphabet, _, _) => false,
        }
    }
}

fn get_words(mark: uint, n_words: uint, edger: WordEdgeMatch, text: &GapBuffer<u8>) -> Option<uint> {
    range(mark + 1, text.len() - 1)
        .filter(|idx| edger.is_word_edge(&text[*idx - 1], &text[*idx]))
        .take(n_words)
        .next()
}

fn get_words_rev(mark: uint, n_words: uint, edger: WordEdgeMatch, text: &GapBuffer<u8>) -> Option<uint> {
    range(1, mark)
        .rev()
        .filter(|idx| edger.is_word_edge(&text[*idx - 1], &text[*idx]))
        .take(n_words)
        .next()
}

//Returns the index of the first character of the line the mark is in.
//Newline prior to mark (EXCLUSIVE) + 1.
//None iff mark is outside of the len of text.
>>>>>>> 05d10d5d
fn get_line(mark: uint, text: &GapBuffer<u8>) -> Option<uint> {
    if mark <= text.len() {
        range(0, mark + 1).rev().filter(|idx| *idx == 0 || text[*idx - 1] == b'\n')
                                .take(1)
                                .next()
    } else { None }
}

/// Returns the index of the newline character at the end of the line mark is in.
/// Newline after mark (INCLUSIVE).
/// None iff mark is outside the len of text.
fn get_line_end(mark: uint, text: &GapBuffer<u8>) -> Option<uint> {
    if mark <= text.len() {
        range(mark, text.len() + 1).filter(|idx| *idx == text.len() ||text[*idx] == b'\n')
                                   .take(1)
                                   .next()
    } else { None }
}

/// Performs a transaction on the passed in buffer.
fn commit(transaction: &LogEntry, text: &mut GapBuffer<u8>) {
    for change in transaction.changes.iter() {
        match change {
            &Change::Insert(idx, ch) => { 
                text.insert(idx, ch);
            }
            &Change::Remove(idx, _) => {
                text.remove(idx);
            }
        }
    }
}

pub struct Lines<'a> {
    buffer: &'a [u8],
    tail: uint,
    head: uint,
}

impl<'a> Iterator for Lines<'a> {
    type Item = &'a [u8];

    fn next(&mut self) -> Option<&'a [u8]> {
        if self.tail != self.head {

            let old_tail = self.tail;
            //update tail to either the first char after the next \n or to self.head
            self.tail = range(old_tail, self.head).filter(|i| { *i + 1 == self.head 
                                                                || self.buffer[*i] == b'\n' })
                                                  .take(1)
                                                  .next()
                                                  .unwrap() + 1;
            if self.tail == self.head { Some(self.buffer[old_tail..self.tail-1]) }
            else { Some(self.buffer[old_tail..self.tail]) }

        } else { None }
    }

    fn size_hint(&self) -> (uint, Option<uint>) {
        //TODO: this is technically correct but a better estimate could be implemented
        (1, Some(self.head))
    }

}

#[cfg(test)]
mod test {

    use buffer::{Buffer, Direction, Mark};

    fn setup_buffer(testcase: &'static str) -> Buffer {
        let mut buffer = Buffer::new();
        buffer.text.extend(testcase.bytes());
        buffer.set_mark(Mark::Cursor(0), 0);
        buffer
    }

    #[test]
    fn test_insert() {
        let mut buffer = setup_buffer("");
        buffer.insert_char(Mark::Cursor(0), b'A');
        assert_eq!(buffer.len(), 2);
        assert_eq!(buffer.lines().next().unwrap(), [b'A']);
    }

    #[test]
    fn test_remove() {
        let mut buffer = setup_buffer("ABCD");
        buffer.remove_chars(Mark::Cursor(0), Direction::Right(1));

        assert_eq!(buffer.len(), 4);
        assert_eq!(buffer.lines().next().unwrap(), [b'B', b'C', b'D']);
    }

    #[test]
    fn test_set_mark() {
        let mut buffer = setup_buffer("Test");
        buffer.set_mark(Mark::Cursor(0), 2);

        assert_eq!(buffer.get_mark_idx(Mark::Cursor(0)).unwrap(), 2);
    }

    #[test]
    fn test_shift_down() {
        let mut buffer = setup_buffer("Test\nA\nTest");
        buffer.set_mark(Mark::Cursor(0), 2);
        buffer.shift_mark(Mark::Cursor(0), Direction::Down(2));

        assert_eq!(buffer.get_mark_coords(Mark::Cursor(0)).unwrap(), (2, 2));
    }

    #[test]
    fn test_shift_right() {
        let mut buffer = setup_buffer("Test");
        buffer.shift_mark(Mark::Cursor(0), Direction::Right(1));

        assert_eq!(buffer.get_mark_idx(Mark::Cursor(0)).unwrap(), 1);
    }

    #[test]
    fn test_shift_up() {
        let mut buffer = setup_buffer("Test\nA\nTest");
        buffer.set_mark(Mark::Cursor(0), 10);
        buffer.shift_mark(Mark::Cursor(0), Direction::Up(1));

        assert_eq!(buffer.get_mark_coords(Mark::Cursor(0)).unwrap(), (1, 1));
    }

    #[test]
    fn test_shift_left() {
        let mut buffer = setup_buffer("Test");
        buffer.set_mark(Mark::Cursor(0), 2);
        buffer.shift_mark(Mark::Cursor(0), Direction::Left(1));

        assert_eq!(buffer.get_mark_idx(Mark::Cursor(0)).unwrap(), 1);
    }

    #[test]
    fn test_shift_linestart() {
        let mut buffer = setup_buffer("Test");
        buffer.set_mark(Mark::Cursor(0), 2);
        buffer.shift_mark(Mark::Cursor(0), Direction::LineStart);

        assert_eq!(buffer.get_mark_idx(Mark::Cursor(0)).unwrap(), 0);
    }

    #[test]
    fn test_shift_lineend() {
        let mut buffer = setup_buffer("Test");
        buffer.shift_mark(Mark::Cursor(0), Direction::LineEnd);

        assert_eq!(buffer.get_mark_idx(Mark::Cursor(0)).unwrap(), 4);
    }

    #[test]
    fn test_to_lines() {
        let buffer = setup_buffer("Test\nA\nTest");
        let mut lines = buffer.lines();

        assert_eq!(lines.next().unwrap(), [b'T',b'e',b's',b't',b'\n']);
        assert_eq!(lines.next().unwrap(), [b'A',b'\n']);
        assert_eq!(lines.next().unwrap(), [b'T',b'e',b's',b't']);
    }

    #[test]
    fn test_to_lines_from() {
        let mut buffer = setup_buffer("Test\nA\nTest");
        buffer.set_mark(Mark::Cursor(0), 6);
        let mut lines = buffer.lines_from(Mark::Cursor(0)).unwrap();

        assert_eq!(lines.next().unwrap(), [b'\n']);
        assert_eq!(lines.next().unwrap(), [b'T',b'e',b's',b't']);
    }

    #[test]
    fn move_from_final_position() {
        let mut buffer = setup_buffer("Test");
        buffer.set_mark(Mark::Cursor(0), 4);
        buffer.shift_mark(Mark::Cursor(0), Direction::Left(1));

        assert_eq!(buffer.get_mark_idx(Mark::Cursor(0)).unwrap(), 3);
    }

}<|MERGE_RESOLUTION|>--- conflicted
+++ resolved
@@ -1,16 +1,6 @@
 //FIXME: Check unicode support
-<<<<<<< HEAD
 // stdlib dependencies
-use std::cmp;
-=======
-
-use log::{Log, Change, LogEntry};
-
-use gapbuffer::GapBuffer;
-
 use std::{ cmp, char };
-use std::char::UnicodeChar;
->>>>>>> 05d10d5d
 use std::collections::HashMap;
 use std::io::{File, Reader, BufferedReader};
 
@@ -206,14 +196,9 @@
         }
     }
 
-<<<<<<< HEAD
-    /// Remove the char at the mark.
-    pub fn remove_char(&mut self, mark: Mark) -> Option<u8> {
-=======
-    ///Remove the chars at the mark.
+    /// Remove the chars at the mark.
     pub fn remove_chars(&mut self, mark: Mark, direction: Direction) -> Option<Vec<u8>> {
         let text = &mut self.text;
->>>>>>> 05d10d5d
         if let Some(&(idx, _)) = self.marks.get(&mark) {
             let range = match direction {
                 Direction::Left(n) => range(cmp::max(0, idx - n), idx),
@@ -265,11 +250,6 @@
 
 }
 
-<<<<<<< HEAD
-/// Returns the index of the first character of the line the mark is in.
-/// Newline prior to mark (EXCLUSIVE) + 1.
-/// None if mark is outside of the len of text.
-=======
 fn is_alphanumeric_or_(c: char) -> bool {
     c.is_alphanumeric() || c == '_'
 }
@@ -304,10 +284,9 @@
         .next()
 }
 
-//Returns the index of the first character of the line the mark is in.
-//Newline prior to mark (EXCLUSIVE) + 1.
-//None iff mark is outside of the len of text.
->>>>>>> 05d10d5d
+/// Returns the index of the first character of the line the mark is in.
+/// Newline prior to mark (EXCLUSIVE) + 1.
+/// None if mark is outside of the len of text.
 fn get_line(mark: uint, text: &GapBuffer<u8>) -> Option<uint> {
     if mark <= text.len() {
         range(0, mark + 1).rev().filter(|idx| *idx == 0 || text[*idx - 1] == b'\n')
