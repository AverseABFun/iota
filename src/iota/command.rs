use buffer::Mark;
use textobject::{ TextObject, Offset, Kind };
use overlay::OverlayType;
use modes::ModeType;
use keymap::CommandInfo;

/// Instructions for the Editor.
/// These do NOT alter the text, but may change editor/view state
#[derive(Clone)]
pub enum Instruction {
    SaveBuffer,
    //FindFile,
    ExitEditor,

    SetMark(Mark),
    SetOverlay(OverlayType),
    SetMode(ModeType),
    ShowMessage(String),
    SwitchToLastBuffer,
    None,
}

/// Operations on the Buffer.
/// These DO alter the text, but otherwise may NOT change editor/view state
/// Note that these differ from `log::Change` in that they are higher-level
/// operations dependent on state (cursor/mark locations, etc.), as opposed
/// to concrete operations on absolute indexes (insert 'a' at index 158, etc.)
#[derive(Clone)]
pub enum Operation {
    Insert(char), // insert text
    DeleteObject,         // delete some object
    DeleteFromMark(Mark), // delete from some mark to an object

    Undo,         // rewind buffer transaction log
    Redo,         // replay buffer transaction log
}

#[derive(Clone)]
pub enum Action {
    Operation(Operation),
    Instruction(Instruction),
}

/// A complete, actionable command
#[derive(Clone)]
pub struct Command {
    pub number: i32,        // numeric paramter, line number, repeat count, etc.
    pub action: Action,     // what to do
    pub object: Option<TextObject>, // where to do it
}

impl Command {
    /// Display a message
    pub fn show_message(args: Option<BuilderArgs>) -> Command {
        let args = args.expect("no arguments given to show_message");
        let message = args.str_args.expect("no message provided");
        Command {
            action: Action::Instruction(Instruction::ShowMessage(message)),
            number: 0,
            object: None,
        }
    }

    /// Shortcut to create an ExitEditor command
    pub fn exit_editor(_args: Option<BuilderArgs>) -> Command {
        Command {
            action: Action::Instruction(Instruction::ExitEditor),
            number: 0,
            object: None,
        }
    }

    /// Shortcut to create a SaveBuffer command
    pub fn save_buffer(_args: Option<BuilderArgs>) -> Command {
        Command {
            action: Action::Instruction(Instruction::SaveBuffer),
            number: 0,
            object: None,
        }
    }

    /// Shortcut to create SetMode command
    pub fn set_mode(args: Option<BuilderArgs>) -> Command {
        let args = args.expect("no arguments given to set_mode");
        let mode_type = args.mode_args.expect("no mode type given");
<<<<<<< HEAD
        Command {
            action: Action::Instruction(Instruction::SetMode(mode_type)),
            number: 0,
            object: None,
        }
    }

    /// Shortcut to change the active overlay
    pub fn set_overlay(args: Option<BuilderArgs>) -> Command {
        let args = args.expect("no arguments given to set_overlay");
        let overlay = args.overlay_args.expect("no overlay type given");
        Command {
            action: Action::Instruction(Instruction::SetOverlay(overlay)),
=======
        Command {
            action: Action::Instruction(Instruction::SetMode(mode_type)),
>>>>>>> 26b7e29b
            number: 0,
            object: None,
        }
    }

    /// Shortcut to change the active overlay
    pub fn set_overlay(args: Option<BuilderArgs>) -> Command {
        let args = args.expect("no arguments given to set_overlay");
        let overlay = args.overlay_args.expect("no overlay type given");
        Command {
            action: Action::Instruction(Instruction::SetOverlay(overlay)),
            number: 0,
            object: None,
        }
    }

    /// Shortcut to create a Delete command
    pub fn delete_char(args: Option<BuilderArgs>) -> Command {
        let args = args.expect("no arguments given to delete_char");
        let kind = args.kind.expect("no kind provided");
        let offset = args.offset.expect("no offset provided");
        Command {
            number: 1,
            action: Action::Operation(Operation::DeleteFromMark(Mark::Cursor(0))),
            object: Some(TextObject {
                kind: kind,
                offset: offset
            })
        }
    }

    /// Shortcut to create an Insert command
    pub fn insert_char(args: Option<BuilderArgs>) -> Command {
        let args = args.expect("no arguments given to insert_char");
        let c = args.char_args.expect("no char given");
        Command {
            number: 1,
            action: Action::Operation(Operation::Insert(c)),
            object: None,
        }
    }

    /// Shortcut to create a Delete command
    pub fn delete(args: Option<BuilderArgs>) -> Command {
        let args = args.expect("no arguments given to insert_char");
        let kind = args.kind.expect("no kind provided");
        let offset = args.offset.expect("no offset provided");
        let repeat = args.number.unwrap_or(1);
        Command {
            number: repeat,
            action: Action::Operation(Operation::DeleteFromMark(Mark::Cursor(0))),
            object: Some(TextObject {
                kind: kind,
                offset: offset,
            }),
        }
    }

    /// Shortcut to create an Insert command
    // FIXME: shouldn't need this method
    pub fn insert_tab(_args: Option<BuilderArgs>) -> Command {
        Command {
            number: 4,
            action: Action::Operation(Operation::Insert(' ')),
            object: None,
        }
    }

    /// Shortcut to create Undo command
    pub fn undo(_args: Option<BuilderArgs>) -> Command {
        Command {
            number: 1,
            action: Action::Operation(Operation::Undo),
            object: None
        }
    }

    /// Shortcut to create Redo command
    pub fn redo(_args: Option<BuilderArgs>) -> Command {
        Command {
            number: 1,
            action: Action::Operation(Operation::Redo),
            object: None
        }
    }

    pub fn move_cursor(args: Option<BuilderArgs>) -> Command {
        let args = args.expect("no args given to movement");
        let kind = args.kind.expect("no kind provided");
        let offset = args.offset.expect("no offset provided");
        let repeat = args.number.unwrap_or(1);
        Command {
            number: repeat,
            action: Action::Instruction(Instruction::SetMark(Mark::Cursor(0))),
            object: Some(TextObject {
                kind: kind,
                offset: offset
            })
        }
    }

    pub fn noop(_args: Option<BuilderArgs>) -> Command {
        Command {
            number: 0,
            action: Action::Instruction(Instruction::None),
            object: None,
        }
    }
}

#[derive(Clone)]
pub struct BuilderArgs {
    pub char_args: Option<char>,
    pub number: Option<i32>,
    pub str_args: Option<String>,
    pub mode_args: Option<ModeType>,
    pub overlay_args: Option<OverlayType>,
    pub kind: Option<Kind>,
    pub offset: Option<Offset>,
}

impl BuilderArgs {
    pub fn new() -> BuilderArgs {
        BuilderArgs {
            char_args: None,
            number: None,
            str_args: None,
            mode_args: None,
            overlay_args: None,
            kind: None,
            offset: None,
        }
    }

    pub fn with_char_arg(mut self, c: char) -> BuilderArgs {
        self.char_args = Some(c);

        self
    }

    pub fn with_str(mut self, s: String) -> BuilderArgs {
        self.str_args = Some(s);

        self
    }

    pub fn with_number(mut self, n: i32) -> BuilderArgs {
        self.number = Some(n);

        self
    }

    pub fn with_kind(mut self, kind: Kind) -> BuilderArgs {
        self.kind = Some(kind);

        self
    }

    pub fn with_offset(mut self, offset: Offset) -> BuilderArgs {
        self.offset = Some(offset);

        self
    }

    pub fn with_mode(mut self, mode: ModeType) -> BuilderArgs {
        self.mode_args = Some(mode);

        self
    }

    pub fn with_overlay(mut self, overlay: OverlayType) -> BuilderArgs {
        self.overlay_args = Some(overlay);

        self
    }
}


pub enum BuilderEvent {
    Invalid,            // cannot find a valid interpretation
    Incomplete,         // needs more information
    Complete(CommandInfo),  // command is finished
}<|MERGE_RESOLUTION|>--- conflicted
+++ resolved
@@ -83,24 +83,8 @@
     pub fn set_mode(args: Option<BuilderArgs>) -> Command {
         let args = args.expect("no arguments given to set_mode");
         let mode_type = args.mode_args.expect("no mode type given");
-<<<<<<< HEAD
         Command {
             action: Action::Instruction(Instruction::SetMode(mode_type)),
-            number: 0,
-            object: None,
-        }
-    }
-
-    /// Shortcut to change the active overlay
-    pub fn set_overlay(args: Option<BuilderArgs>) -> Command {
-        let args = args.expect("no arguments given to set_overlay");
-        let overlay = args.overlay_args.expect("no overlay type given");
-        Command {
-            action: Action::Instruction(Instruction::SetOverlay(overlay)),
-=======
-        Command {
-            action: Action::Instruction(Instruction::SetMode(mode_type)),
->>>>>>> 26b7e29b
             number: 0,
             object: None,
         }
